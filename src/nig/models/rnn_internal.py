--- conflicted
+++ resolved
@@ -362,13 +362,8 @@
 
     # Prepare dynamic conditional copying of state & output
     def _create_zero_arrays(size):
-<<<<<<< HEAD
-        size = rnn_cell._state_size_with_prefix(size, prefix=[batch_size])
-        return tf.zeros(tf.pack(size), _infer_state_dtype(dtype, state))
-=======
         size = tf.contrib.rnn._state_size_with_prefix(size, prefix=[batch_size])
         return tf.zeros(tf.stack(size), _infer_state_dtype(dtype, state))
->>>>>>> c7632a67
     flat_zero_output = tuple(_create_zero_arrays(output)
                              for output in flat_output_size)
     zero_output = tf.nest.pack_sequence_as(
@@ -439,7 +434,7 @@
     flat_zero_output = tf.nest.flatten(zero_output)
 
     def _copy_one_through(output, new_output):
-        return tf.where(time >= sequence_length, output, new_output)
+        return tf.select(time >= sequence_length, output, new_output)
 
     def _copy_some_through(flat_new_output, flat_new_state):
         # Use broadcasting select to determine which values should get the
@@ -523,8 +518,8 @@
           time=time + 1, cell_output=output, cell_state=cell_state,
           loop_state=loop_state)
       # Emit zeros and copy forward state for minibatch entries that are finished.
-      state = tf.where(finished, state, next_state)
-      emit = tf.where(finished, tf.zeros_like(emit), emit)
+      state = tf.select(finished, state, next_state)
+      emit = tf.select(finished, tf.zeros_like(emit), emit)
       emit_ta = emit_ta.write(time, emit)
       # If any new minibatch entries are marked as finished, mark these
       finished = tf.logical_or(finished, next_finished)
@@ -741,7 +736,7 @@
             def _copy_some_through(current, candidate):
                 current_flat = tf.nest.flatten(current)
                 candidate_flat = tf.nest.flatten(candidate)
-                result_flat = [tf.where(finished, curr, cand)
+                result_flat = [tf.select(finished, curr, cand)
                                for curr, cand
                                in zip(current_flat, candidate_flat)]
                 return tf.nest.pack_sequence_as(
