--- conflicted
+++ resolved
@@ -26,13 +26,8 @@
 __author__ = 'eaplatanios'
 
 __all__ = [
-<<<<<<< HEAD
     'Metric', 'CombinedMetric', 'L2Loss', 'Accuracy', 'AreaUnderCurve',
     'Precision', 'Recall', 'F1Score', 'HammingLoss', 'CrossEntropy']
-=======
-    'Metric', 'CombinedMetric', 'L2Loss', 'Accuracy', 'Precision', 'Recall',
-    'F1Score', 'HammingLoss', 'CrossEntropy', 'BinaryCrossEntropy']
->>>>>>> a620638b
 
 __EPS__ = np.finfo(np.float32).eps
 
