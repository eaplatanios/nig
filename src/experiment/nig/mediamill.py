--- conflicted
+++ resolved
@@ -28,13 +28,9 @@
                  save_trained=True, optimizer=lambda: tf.train.AdamOptimizer(),
                  gradients_processor=None):
         self.architectures = architectures
-<<<<<<< HEAD
-        loss = nig.CrossEntropy(log_outputs=True, one_hot_train_outputs=True)
-=======
         # self.loss = nig.L2Loss()
         self.loss = nig.BinaryCrossEntropy(
             logit_outputs=False, one_hot_train_outputs=True)
->>>>>>> a620638b
         optimizer_opts = {
             'batch_size': labeled_batch_size,
             'max_iter': max_iter,
